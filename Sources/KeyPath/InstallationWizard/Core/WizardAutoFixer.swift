--- conflicted
+++ resolved
@@ -9,11 +9,7 @@
     private let launchDaemonInstaller: LaunchDaemonInstaller
     private let packageManager: PackageManager
     private let bundledKanataManager: BundledKanataManager
-<<<<<<< HEAD
-    private let toastManager: ToastPresenting
-=======
     // REMOVED: toastManager was unused and created architecture violation (Core → UI dependency)
->>>>>>> d6a9b2f1
     private let autoFixSync = ProcessSynchronizationActor()
 
     @MainActor init(
@@ -21,12 +17,7 @@
         vhidDeviceManager: VHIDDeviceManager = VHIDDeviceManager(),
         launchDaemonInstaller: LaunchDaemonInstaller = LaunchDaemonInstaller(),
         packageManager: PackageManager = PackageManager(),
-<<<<<<< HEAD
-        bundledKanataManager: BundledKanataManager = BundledKanataManager(),
-        toastManager: ToastPresenting
-=======
         bundledKanataManager: BundledKanataManager = BundledKanataManager()
->>>>>>> d6a9b2f1
     ) {
         self.kanataManager = kanataManager
         self.vhidDeviceManager = vhidDeviceManager
