--- conflicted
+++ resolved
@@ -52,12 +52,6 @@
       }
     }
 
-<<<<<<< HEAD
-    private var runningTasks: [String: Task<Void, Never>] = [:]
-
-  /// Default timeout for operations (30 seconds)
-  private let defaultTimeout: TimeInterval = 30.0
-=======
     // Create a background task that doesn't block the UI
     let task = Task { [weak self] in
       guard let self else { return }
@@ -83,7 +77,6 @@
             }
           }
         }
->>>>>>> 21208163
 
         // Execute operation with timeout protection
         let result = try await withThrowingTaskGroup(of: T.self) { group in
@@ -104,41 +97,12 @@
           return result
         }
 
-<<<<<<< HEAD
-    /// Execute an async operation in the background with consistent error handling and loading state
-    /// This method returns immediately and executes the operation in a background task
-  /// - Parameters:
-  ///   - operation: The async operation to execute
-  ///   - timeout: Optional timeout in seconds (default: 30s)
-  ///   - onSuccess: Success handler called on main actor
-  ///   - onFailure: Failure handler called on main actor
-    func execute<T: Sendable>(
-        operation: AsyncOperation<T>,
-    timeout: TimeInterval? = nil,
-        onSuccess: @escaping @MainActor (T) -> Void = { _ in },
-        onFailure: @escaping @MainActor (WizardError) -> Void = { _ in }
-    ) {
-        let operationId = operation.id
-    let timeoutDuration = timeout ?? defaultTimeout
-
-    // Handle duplicate operation IDs: cancel existing operation if running
-    if let existingTask = runningTasks[operationId] {
-      AppLogger.shared.warn("🔄 [AsyncOp] Cancelling duplicate operation: \(operation.name)")
-      existingTask.cancel()
-      runningTasks.removeValue(forKey: operationId)
-      Task { @MainActor in
-        runningOperations.remove(operationId)
-        operationProgress.removeValue(forKey: operationId)
-      }
-    }
-=======
         // Check if task was cancelled
         guard !Task.isCancelled else {
           AppLogger.shared.debug("🛑 [AsyncOp] Operation cancelled: \(opName)")
           cleanupOperation(operationId)
           return
         }
->>>>>>> 21208163
 
         AppLogger.shared.debug("✅ [AsyncOp] Operation completed: \(opName)")
 
@@ -147,64 +111,9 @@
           onSuccess(result)
         }
 
-<<<<<<< HEAD
-      let opName = operation.name
-      AppLogger.shared.debug(
-        "🔄 [AsyncOp] Starting background operation: \(opName) (timeout: \(timeoutDuration)s)"
-      )
-
-            do {
-        // Prepare operation task on the main actor to avoid crossing actor boundaries in sendable closures
-        let operationTask: Task<T, Error> = Task { @MainActor in
-          try await operation.execute { progress in
-            // Ensure main actor mutation from a synchronous handler
-                    Task { @MainActor in
-                        self.operationProgress[operationId] = progress
-                    }
-          }
-        }
-
-        // Execute operation with timeout protection
-        let result = try await withThrowingTaskGroup(of: T.self) { group in
-          // Operation task
-          group.addTask {
-            try await operationTask.value
-          }
-
-          // Timeout task
-          group.addTask {
-            try await Task.sleep(nanoseconds: UInt64(timeoutDuration * 1_000_000_000))
-            throw TimeoutError(operation: opName, timeout: timeoutDuration)
-          }
-
-          // Return first result and cancel other task
-          let result = try await group.next()!
-          group.cancelAll()
-          return result
-                }
-
-                // Check if task was cancelled
-                guard !Task.isCancelled else {
-          AppLogger.shared.debug("🛑 [AsyncOp] Operation cancelled: \(opName)")
-                    cleanupOperation(operationId)
-                    return
-                }
-
-        AppLogger.shared.debug("✅ [AsyncOp] Operation completed: \(opName)")
-
-                // Call success handler on main thread
-                await MainActor.run {
-                    onSuccess(result)
-                }
-
-            } catch {
-                // Check if this was a cancellation
-                if Task.isCancelled {
-=======
       } catch {
         // Check if this was a cancellation
         if Task.isCancelled {
->>>>>>> 21208163
           AppLogger.shared.debug("🛑 [AsyncOp] Operation cancelled: \(opName)")
         } else {
           let wizardError: WizardError
@@ -212,27 +121,12 @@
             wizardError = WizardError.timeout(operation: timeoutError.operation)
             AppLogger.shared.warn(
               "⏱️ [AsyncOp] Operation timed out: \(opName) after \(timeoutDuration)s")
-<<<<<<< HEAD
-                } else {
-=======
           } else {
->>>>>>> 21208163
             wizardError = WizardError.fromError(error, operation: opName)
             AppLogger.shared.error(
               "❌ [AsyncOp] Operation failed: \(opName) - \(wizardError.localizedDescription)"
             )
           }
-<<<<<<< HEAD
-
-                    // Update error state and call failure handler on main thread
-                    await MainActor.run {
-                        self.lastError = wizardError
-                        onFailure(wizardError)
-                    }
-                }
-            }
-=======
->>>>>>> 21208163
 
           // Update error state and call failure handler on main thread
           await MainActor.run {
@@ -264,30 +158,6 @@
   func cancelAllOperations() {
     let tasksToCancel = runningTasks.values
 
-<<<<<<< HEAD
-    AppLogger.shared.debug("🛑 [AsyncOp] All operations cancelled")
-    }
-
-    /// Cancel all running operations asynchronously (guaranteed no main thread blocking)
-    func cancelAllOperationsAsync() {
-        // Perform all cancellation work in background without any main thread involvement
-        let tasksToCancel = Array(runningTasks.values)
-        runningTasks.removeAll()
-
-        // Cancel all tasks (this doesn't block)
-        for task in tasksToCancel {
-            task.cancel()
-        }
-
-    AppLogger.shared.debug(
-      "🛑 [AsyncOp] All operations cancelled asynchronously (\(tasksToCancel.count) tasks)")
-
-        // Schedule UI cleanup for later, but don't wait for it
-        Task { @MainActor [weak self] in
-            self?.runningOperations.removeAll()
-            self?.operationProgress.removeAll()
-        }
-=======
     // Cancel all tasks
     for task in tasksToCancel {
       task.cancel()
@@ -296,7 +166,6 @@
     Task { @MainActor in
       self.runningOperations.removeAll()
       self.operationProgress.removeAll()
->>>>>>> 21208163
     }
 
     AppLogger.shared.debug("🛑 [AsyncOp] All operations cancelled")
@@ -308,13 +177,9 @@
     let tasksToCancel = Array(runningTasks.values)
     runningTasks.removeAll()
 
-<<<<<<< HEAD
-    AppLogger.shared.debug("🛑 [AsyncOp] Operation cancelled: \(operationId)")
-=======
     // Cancel all tasks (this doesn't block)
     for task in tasksToCancel {
       task.cancel()
->>>>>>> 21208163
     }
 
     AppLogger.shared.debug(
@@ -356,27 +221,6 @@
   /// Check if any operations are running
   @MainActor var hasRunningOperations: Bool {
     !runningOperations.isEmpty
-  }
-}
-
-<<<<<<< HEAD
-    /// Reset stuck operations (useful when operations don't clean up properly)
-    @MainActor func resetStuckOperations() {
-    AppLogger.shared.warn(
-            "🔧 [AsyncOp] Resetting \(runningOperations.count) stuck operations: \(runningOperations)")
-        runningOperations.removeAll()
-        operationProgress.removeAll()
-    }
-=======
-// MARK: - Timeout Error
->>>>>>> 21208163
-
-private struct TimeoutError: Error {
-  let operation: String
-  let timeout: TimeInterval
-
-  var localizedDescription: String {
-    "Operation '\(operation)' timed out after \(timeout) seconds"
   }
 }
 
@@ -414,89 +258,6 @@
 // MARK: - Operation Factory
 
 enum WizardOperations {
-<<<<<<< HEAD
-    // COMMENTED OUT: WizardStateManager is in UI target, cannot be referenced from Core target
-    // This factory method should be moved to UI layer since it's only used there
-    // TODO: Move this to InstallationWizardView.swift or create a UI-layer WizardOperations extension
-    /*
-     /// State detection operation
-     static func stateDetection(stateManager: WizardStateManager) -> AsyncOperation<SystemStateResult> {
-         AsyncOperation<SystemStateResult>(
-             id: "state_detection",
-             name: "System State Detection"
-         ) { progressCallback in
-             progressCallback(0.1)
-             let result = await stateManager.detectCurrentState()
-             progressCallback(1.0)
-             return result
-         }
-     }
-     */
-
-    /// Auto-fix operation with detailed progress tracking
-    static func autoFix(
-        action: AutoFixAction,
-        autoFixer: WizardAutoFixer
-    ) -> AsyncOperation<Bool> {
-        AsyncOperation<Bool>(
-            id: "auto_fix_\(String(describing: action))",
-            name: "Auto Fix: \(action.displayName)"
-        ) { progressCallback in
-            // Start progress
-            progressCallback(0.1)
-
-            // Provide more granular progress based on action type
-            switch action {
-            case .terminateConflictingProcesses:
-                progressCallback(0.2)
-                let success = await autoFixer.performAutoFix(action)
-                progressCallback(0.8)
-
-                // Brief pause to show completion
-        try await Task.sleep(nanoseconds: 500_000_000)  // 0.5 seconds
-                progressCallback(1.0)
-                return success
-
-            case .installMissingComponents, .installBundledKanata:
-                // Longer operations - more detailed progress
-                progressCallback(0.15)
-
-                // Simulate preparation phase
-        try await Task.sleep(nanoseconds: 200_000_000)  // 0.2 seconds
-                progressCallback(0.25)
-
-                let success = await autoFixer.performAutoFix(action)
-                progressCallback(0.85)
-
-                // Brief pause for verification
-        try await Task.sleep(nanoseconds: 300_000_000)  // 0.3 seconds
-                progressCallback(1.0)
-                return success
-
-            case .activateVHIDDeviceManager:
-                // Driver activation can take time
-                progressCallback(0.2)
-                let success = await autoFixer.performAutoFix(action)
-                progressCallback(0.9)
-
-                // Allow time for driver activation to complete
-        try await Task.sleep(nanoseconds: 1_000_000_000)  // 1 second
-                progressCallback(1.0)
-                return success
-
-            default:
-                // Standard operations
-                progressCallback(0.25)
-                let success = await autoFixer.performAutoFix(action)
-                progressCallback(0.9)
-
-                // Brief completion pause
-        try await Task.sleep(nanoseconds: 300_000_000)  // 0.3 seconds
-                progressCallback(1.0)
-                return success
-            }
-        }
-=======
   // COMMENTED OUT: WizardStateManager is in UI target, cannot be referenced from Core target
   // This factory method should be moved to UI layer since it's only used there
   // TODO: Move this to InstallationWizardView.swift or create a UI-layer WizardOperations extension
@@ -577,7 +338,6 @@
         progressCallback(1.0)
         return success
       }
->>>>>>> 21208163
     }
   }
 
@@ -597,62 +357,6 @@
 
       return await MainActor.run { kanataManager.isRunning }
     }
-<<<<<<< HEAD
-
-    /// Permission grant operation (opens settings and waits for user)
-    static func grantPermission(
-        type: PermissionType,
-        kanataManager: KanataManager
-    ) -> AsyncOperation<Bool> {
-        AsyncOperation<Bool>(
-            id: "grant_permission_\(type.rawValue)",
-            name: "Grant Permission: \(type.displayName)"
-        ) { progressCallback in
-            progressCallback(0.1)
-
-            // Open settings
-            switch type {
-            case .inputMonitoring:
-                await MainActor.run { kanataManager.openInputMonitoringSettings() }
-            case .accessibility:
-                await MainActor.run { kanataManager.openAccessibilitySettings() }
-            }
-
-            progressCallback(0.3)
-
-            // Wait and periodically check for permission grant
-            var attempts = 0
-      let maxAttempts = 30  // 30 seconds max
-
-            while attempts < maxAttempts {
-        try await Task.sleep(nanoseconds: 1_000_000_000)  // 1 second
-                attempts += 1
-                progressCallback(0.3 + (Double(attempts) / Double(maxAttempts)) * 0.7)
-
-                // Use Oracle for permission checking
-                let snapshot = await PermissionOracle.shared.currentSnapshot()
-                let hasPermission =
-                    switch type {
-                    case .inputMonitoring:
-                        snapshot.keyPath.inputMonitoring.isReady
-                    case .accessibility:
-                        snapshot.keyPath.accessibility.isReady
-                    }
-
-                if hasPermission {
-                    AppLogger.shared.log("🔮 [WizardAsyncOperationManager] Permission granted")
-
-                    // TCP-only mode: No automatic restart needed
-                    // User can manually restart via UI if needed
-
-                    progressCallback(1.0)
-                    return true
-                }
-            }
-
-            // Timeout
-            return false
-=======
   }
 
   /// Permission grant operation (opens settings and waits for user)
@@ -703,7 +407,6 @@
 
           progressCallback(1.0)
           return true
->>>>>>> 21208163
         }
       }
 
@@ -863,143 +566,6 @@
         ]
       )
     }
-<<<<<<< HEAD
-
-    static func timeout(operation: String) -> WizardError {
-        let (friendlyMessage, recoveryActions) = createTimeoutMessage(for: operation)
-
-        return WizardError(
-            operation: operation,
-            underlying: nil,
-            userMessage: friendlyMessage,
-            recoveryActions: recoveryActions
-        )
-    }
-
-    static func cancelled(operation: String) -> WizardError {
-        WizardError(
-            operation: operation,
-            underlying: nil,
-            userMessage: "Setup was cancelled by the user.",
-            recoveryActions: [
-                "Click the 'Retry' button to try again",
-        "Use manual setup if automatic setup continues to fail",
-            ]
-        )
-    }
-
-    // MARK: - User-Friendly Message Creation
-
-    private static func createUserFriendlyMessage(for operation: String, error _: Error) -> (
-        String, [String]
-    ) {
-        switch operation {
-        case let op where op.contains("Auto Fix: Terminate Conflicting Processes"):
-            (
-                "Unable to stop conflicting keyboard apps",
-                [
-                    "Manually quit Karabiner-Elements from the menu bar",
-                    "Check Activity Monitor for any remaining Karabiner processes",
-          "Restart your Mac if processes won't stop",
-                ]
-            )
-
-        case let op where op.contains("Auto Fix: Install Missing Components"):
-            (
-                "Failed to install required keyboard remapping components",
-                [
-                    "Check your internet connection",
-                    "Make sure you have administrator privileges",
-          "Use KeyPath's Installation Wizard to install Kanata automatically",
-                ]
-            )
-
-        case let op where op.contains("Auto Fix: Start Kanata Service"):
-            (
-                "The keyboard remapping service won't start",
-                [
-                    "Grant necessary permissions in System Preferences",
-                    "Check that no conflicting keyboard apps are running",
-          "Try restarting your Mac",
-                ]
-            )
-
-        case let op where op.contains("Auto Fix: Activating Driver Extensions"):
-            (
-                "Driver extensions need manual approval for security",
-                [
-                    "Open System Preferences → Privacy & Security → Driver Extensions",
-                    "Find 'Karabiner-VirtualHIDDevice-Manager.app' and enable it",
-          "You may need to restart your Mac after enabling",
-                ]
-            )
-
-        case let op where op.contains("System State Detection"):
-            (
-                "Unable to check your system's current setup",
-                [
-                    "Check that KeyPath has the necessary permissions",
-                    "Try closing and reopening KeyPath",
-          "Make sure no other setup processes are running",
-                ]
-            )
-
-        case let op where op.contains("Grant Permission"):
-            (
-                "KeyPath needs additional system permissions to work properly",
-                [
-                    "Open System Preferences → Privacy & Security",
-                    "Find 'Input Monitoring' and 'Accessibility' sections",
-          "Make sure KeyPath and Kanata are both enabled",
-                ]
-            )
-
-        default:
-            // Generic fallback with more helpful language
-            (
-                "Something went wrong during setup",
-                [
-                    "Try the operation again",
-                    "Check that you have administrator privileges",
-          "Make sure no antivirus software is blocking KeyPath",
-                ]
-            )
-        }
-    }
-
-    private static func createTimeoutMessage(for operation: String) -> (String, [String]) {
-        switch operation {
-        case let op where op.contains("Permission"):
-            (
-                "The permission setup is taking longer than expected",
-                [
-                    "Open System Preferences manually and grant the required permissions",
-                    "Make sure to enable permissions for both KeyPath and Kanata",
-          "Close and reopen KeyPath after granting permissions",
-                ]
-            )
-
-        case let op where op.contains("Service"):
-            (
-                "The keyboard service is taking too long to start",
-                [
-                    "Check Activity Monitor for any hung processes",
-                    "Make sure all required permissions are granted",
-          "Try restarting your Mac if the problem persists",
-                ]
-            )
-
-        default:
-            (
-                "The operation took longer than expected",
-                [
-                    "Try the operation again",
-                    "Check that your system isn't overloaded",
-          "Consider restarting KeyPath if problems persist",
-                ]
-            )
-        }
-=======
   }
 
   private static func createTimeoutMessage(for operation: String) -> (String, [String]) {
@@ -1033,7 +599,6 @@
           "Consider restarting KeyPath if problems persist",
         ]
       )
->>>>>>> 21208163
     }
   }
 }
