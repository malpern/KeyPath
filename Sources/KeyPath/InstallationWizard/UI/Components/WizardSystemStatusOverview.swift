import SwiftUI

/// Simplified system status overview component for the summary page
struct WizardSystemStatusOverview: View {
    let systemState: WizardSystemState
    let issues: [WizardIssue]
    let stateInterpreter: WizardStateInterpreter
    let onNavigateToPage: ((WizardPage) -> Void)?
    // Authoritative signal for service status - ensures consistency with detail page
    let kanataIsRunning: Bool
    // Flag to indicate if this is the initial check
    let isInitializing: Bool

    var body: some View {
        VStack(alignment: .leading, spacing: WizardDesign.Spacing.itemGap) {
            ForEach(statusItems, id: \.id) { item in
                WizardStatusItem(
                    icon: item.icon,
                    title: item.title,
                    subtitle: item.subtitle,
                    status: item.status,
                    isNavigable: item.isNavigable,
                    action: item.isNavigable ? { onNavigateToPage?(item.targetPage) } : nil
                )

                // Show expanded details for failed items
                if item.status == .failed, !item.subItems.isEmpty {
                    VStack(alignment: .leading, spacing: WizardDesign.Spacing.labelGap) {
                        ForEach(item.subItems, id: \.id) { subItem in
                            HStack(spacing: WizardDesign.Spacing.iconGap) {
                                Rectangle()
                                    .fill(Color.clear)
                                    .frame(width: WizardDesign.Spacing.indentation)

                                WizardStatusItem(
                                    icon: subItem.icon,
                                    title: subItem.title,
                                    subtitle: subItem.subtitle,
                                    status: subItem.status,
                                    isNavigable: subItem.isNavigable,
                                    action: subItem.isNavigable ? { onNavigateToPage?(subItem.targetPage) } : nil
                                )
                            }
                        }
                    }
                }
            }
        }
    }

    // MARK: - Status Items Creation

    private var statusItems: [StatusItemModel] {
        var items: [StatusItemModel] = []

        // 1. Full Disk Access (Optional but recommended)
        let hasFullDiskAccess = checkFullDiskAccess()
        let fullDiskAccessStatus: InstallationStatus = {
            if systemState == .initializing {
                return .notStarted
            }
            return hasFullDiskAccess ? .completed : .notStarted
        }()
        items.append(
            StatusItemModel(
                id: "full-disk-access",
                icon: "folder.badge.gearshape",
                title: "Full Disk Access (Optional)",
<<<<<<< HEAD
                status: isInitializing ? .inProgress : (hasFullDiskAccess ? .completed : .notStarted),
=======
                status: fullDiskAccessStatus,
>>>>>>> cdc322a0
                isNavigable: true,
                targetPage: .fullDiskAccess
            ))

        // 2. System Conflicts
        let hasConflicts = issues.contains { $0.category == .conflicts }
        let conflictStatus: InstallationStatus = {
            if systemState == .initializing {
                return .notStarted
            }
            return hasConflicts ? .failed : .completed
        }()
        items.append(
            StatusItemModel(
                id: "conflicts",
                icon: "exclamationmark.triangle",
                title: "Resolve System Conflicts",
<<<<<<< HEAD
                status: isInitializing ? .inProgress : (hasConflicts ? .failed : .completed),
=======
                status: conflictStatus,
>>>>>>> cdc322a0
                isNavigable: true,
                targetPage: .conflicts
            ))

        // 3. Input Monitoring Permission
        let inputMonitoringStatus = getInputMonitoringStatus()
        items.append(
            StatusItemModel(
                id: "input-monitoring",
                icon: "eye",
                title: "Input Monitoring Permission",
                status: inputMonitoringStatus,
                isNavigable: true,
                targetPage: .inputMonitoring
            ))

        // 4. Accessibility Permission
        let accessibilityStatus = getAccessibilityStatus()
        items.append(
            StatusItemModel(
                id: "accessibility",
                icon: "accessibility",
                title: "Accessibility Permission",
                status: accessibilityStatus,
                isNavigable: true,
                targetPage: .accessibility
            ))

        // 5. Karabiner Driver Setup
        let karabinerStatus = getKarabinerComponentsStatus()
        items.append(
            StatusItemModel(
                id: "karabiner-components",
                icon: "keyboard.macwindow",
                title: "Karabiner Driver Setup",
                status: karabinerStatus,
                isNavigable: true,
                targetPage: .karabinerComponents
            ))

        // 6. Kanata Engine Setup
        let kanataComponentsStatus = getKanataComponentsStatus()
        items.append(
            StatusItemModel(
                id: "kanata-components",
                icon: "cpu.fill",
                title: "Kanata Engine Setup",
                status: kanataComponentsStatus,
                isNavigable: true,
                targetPage: .kanataComponents
            ))

        // 7. TCP Server Status
        let tcpServerStatus = getTCPServerStatus()
        items.append(
            StatusItemModel(
                id: "tcp-server",
                icon: "network",
                title: "TCP Server",
                subtitle: tcpServerStatus == .completed ? "Port \(PreferencesService.shared.tcpServerPort) responding" : "Not available",
                status: tcpServerStatus,
                isNavigable: true,
                targetPage: .tcpServer // Navigate to dedicated TCP server page
            ))

        // 8. Start Keyboard Service
        items.append(
            StatusItemModel(
                id: "service",
                icon: "play.fill",
                title: "Start Keyboard Service",
                status: getServiceStatus(),
                isNavigable: true,
                targetPage: .service
            ))

        return items
    }

    // MARK: - Status Helpers

    private func checkFullDiskAccess() -> Bool {
        // Use the same non-invasive check as WizardFullDiskAccessPage to maintain consistency
        // This prevents automatic addition to System Preferences while giving accurate status

        let testPath = "\(NSHomeDirectory())/Library/Preferences/com.apple.finder.plist"

        if FileManager.default.isReadableFile(atPath: testPath) {
            // Try a very light read operation
            if let data = try? Data(contentsOf: URL(fileURLWithPath: testPath), options: .mappedIfSafe) {
                if data.count > 0 {
                    AppLogger.shared.log("🔐 [WizardSystemStatusOverview] FDA detected via non-invasive check")
                    return true
                }
            }
        }

        AppLogger.shared.log("🔐 [WizardSystemStatusOverview] FDA not detected (non-invasive check)")
        return false
    }

    private func getInputMonitoringStatus() -> InstallationStatus {
<<<<<<< HEAD
        if isInitializing {
            return .inProgress
        }
=======
        // If system is still initializing, don't show completed status
        if systemState == .initializing {
            return .notStarted
        }

>>>>>>> cdc322a0
        let hasInputMonitoringIssues = issues.contains { issue in
            if case let .permission(permissionType) = issue.identifier {
                return permissionType == .keyPathInputMonitoring || permissionType == .kanataInputMonitoring
            }
            return false
        }
        return hasInputMonitoringIssues ? .failed : .completed
    }

    private func getAccessibilityStatus() -> InstallationStatus {
<<<<<<< HEAD
        if isInitializing {
            return .inProgress
        }
=======
        // If system is still initializing, don't show completed status
        if systemState == .initializing {
            return .notStarted
        }

>>>>>>> cdc322a0
        let hasAccessibilityIssues = issues.contains { issue in
            if case let .permission(permissionType) = issue.identifier {
                return permissionType == .keyPathAccessibility || permissionType == .kanataAccessibility
            }
            return false
        }
        return hasAccessibilityIssues ? .failed : .completed
    }

    private func getKarabinerComponentsStatus() -> InstallationStatus {
<<<<<<< HEAD
        if isInitializing {
            return .inProgress
        }
=======
        // If system is still initializing, don't show completed status
        if systemState == .initializing {
            return .notStarted
        }

>>>>>>> cdc322a0
        // Check for Karabiner-related issues
        let hasKarabinerIssues = issues.contains { issue in
            // Installation issues related to Karabiner
            if issue.category == .installation {
                switch issue.identifier {
                case .component(.karabinerDriver),
                     .component(.karabinerDaemon),
                     .component(.vhidDeviceManager),
                     .component(.vhidDeviceActivation),
                     .component(.vhidDeviceRunning),
                     .component(.launchDaemonServices),
                     .component(.launchDaemonServicesUnhealthy), // Include unhealthy state
                     .component(.vhidDaemonMisconfigured):
                    return true
                default:
                    return false
                }
            }
            // Include daemon and background services issues
            return issue.category == .daemon || issue.category == .backgroundServices
        }

        return hasKarabinerIssues ? .failed : .completed
    }

    private func getKanataComponentsStatus() -> InstallationStatus {
<<<<<<< HEAD
        if isInitializing {
            return .inProgress
        }
=======
        // If system is still initializing, don't show completed status
        if systemState == .initializing {
            return .notStarted
        }

>>>>>>> cdc322a0
        // Check for Kanata-related issues
        let hasKanataIssues = issues.contains { issue in
            if issue.category == .installation {
                switch issue.identifier {
                case .component(.kanataBinary),
                     .component(.kanataService),
                     .component(.packageManager),
                     .component(.orphanedKanataProcess):
                    return true
                default:
                    return false
                }
            }
            return false
        }

        return hasKanataIssues ? .failed : .completed
    }

    private func getTCPServerStatus() -> InstallationStatus {
<<<<<<< HEAD
        if isInitializing {
            return .inProgress
        }
=======
        // If system is still initializing, don't show completed status
        if systemState == .initializing {
            return .notStarted
        }

>>>>>>> cdc322a0
        // Check for TCP server issues
        let hasTCPServerIssues = issues.contains { issue in
            if case .component(.kanataTCPServer) = issue.identifier {
                return true
            }
            return false
        }

        // If Kanata is running and there are no TCP issues, consider TCP as working
        // This provides an optimistic view since TCP server is optional
        if kanataIsRunning, !hasTCPServerIssues {
            return .completed
        }

        // If not running or has TCP issues
        return hasTCPServerIssues ? .failed : .notStarted
    }

    private func getServiceStatus() -> InstallationStatus {
        if isInitializing {
            return .inProgress
        }
        // Use the authoritative signal - if Kanata process is running, show as completed
        // This ensures consistency with the detail page regardless of health status
        if kanataIsRunning {
            return .completed
        }

        // Fallback to system state when not running
        switch systemState {
        case .active:
            return .completed // Redundant but safe
        case .initializing:
            return .inProgress
        case .serviceNotRunning, .ready:
            return .notStarted
        default:
            return .notStarted
        }
    }
}

// MARK: - Status Item Model

private struct StatusItemModel {
    let id: String
    let icon: String
    let title: String
    let subtitle: String?
    let status: InstallationStatus
    let isNavigable: Bool
    let targetPage: WizardPage
    let subItems: [StatusItemModel]

    init(
        id: String,
        icon: String,
        title: String,
        subtitle: String? = nil,
        status: InstallationStatus,
        isNavigable: Bool = false,
        targetPage: WizardPage = .summary,
        subItems: [StatusItemModel] = []
    ) {
        self.id = id
        self.icon = icon
        self.title = title
        self.subtitle = subtitle
        self.status = status
        self.isNavigable = isNavigable
        self.targetPage = targetPage
        self.subItems = subItems
    }
}

// MARK: - Preview

struct WizardSystemStatusOverview_Previews: PreviewProvider {
    static var previews: some View {
        WizardSystemStatusOverview(
            systemState: .conflictsDetected(conflicts: []),
            issues: [
                WizardIssue(
                    identifier: .conflict(.karabinerGrabberRunning(pid: 123)),
                    severity: .critical,
                    category: .conflicts,
                    title: "Karabiner Conflict",
                    description: "Test conflict",
                    autoFixAction: .terminateConflictingProcesses,
                    userAction: nil
                )
            ],
            stateInterpreter: WizardStateInterpreter(),
            onNavigateToPage: { _ in },
            kanataIsRunning: true, // Show running in preview
            isInitializing: false // Show final state in preview
        )
        .padding()
    }
}<|MERGE_RESOLUTION|>--- conflicted
+++ resolved
@@ -8,8 +8,6 @@
     let onNavigateToPage: ((WizardPage) -> Void)?
     // Authoritative signal for service status - ensures consistency with detail page
     let kanataIsRunning: Bool
-    // Flag to indicate if this is the initial check
-    let isInitializing: Bool
 
     var body: some View {
         VStack(alignment: .leading, spacing: WizardDesign.Spacing.itemGap) {
@@ -66,11 +64,7 @@
                 id: "full-disk-access",
                 icon: "folder.badge.gearshape",
                 title: "Full Disk Access (Optional)",
-<<<<<<< HEAD
-                status: isInitializing ? .inProgress : (hasFullDiskAccess ? .completed : .notStarted),
-=======
                 status: fullDiskAccessStatus,
->>>>>>> cdc322a0
                 isNavigable: true,
                 targetPage: .fullDiskAccess
             ))
@@ -88,11 +82,7 @@
                 id: "conflicts",
                 icon: "exclamationmark.triangle",
                 title: "Resolve System Conflicts",
-<<<<<<< HEAD
-                status: isInitializing ? .inProgress : (hasConflicts ? .failed : .completed),
-=======
                 status: conflictStatus,
->>>>>>> cdc322a0
                 isNavigable: true,
                 targetPage: .conflicts
             ))
@@ -195,17 +185,10 @@
     }
 
     private func getInputMonitoringStatus() -> InstallationStatus {
-<<<<<<< HEAD
-        if isInitializing {
-            return .inProgress
-        }
-=======
-        // If system is still initializing, don't show completed status
-        if systemState == .initializing {
-            return .notStarted
-        }
-
->>>>>>> cdc322a0
+        // If system is still initializing, don't show completed status
+        if systemState == .initializing {
+            return .notStarted
+        }
         let hasInputMonitoringIssues = issues.contains { issue in
             if case let .permission(permissionType) = issue.identifier {
                 return permissionType == .keyPathInputMonitoring || permissionType == .kanataInputMonitoring
@@ -216,17 +199,10 @@
     }
 
     private func getAccessibilityStatus() -> InstallationStatus {
-<<<<<<< HEAD
-        if isInitializing {
-            return .inProgress
-        }
-=======
-        // If system is still initializing, don't show completed status
-        if systemState == .initializing {
-            return .notStarted
-        }
-
->>>>>>> cdc322a0
+        // If system is still initializing, don't show completed status
+        if systemState == .initializing {
+            return .notStarted
+        }
         let hasAccessibilityIssues = issues.contains { issue in
             if case let .permission(permissionType) = issue.identifier {
                 return permissionType == .keyPathAccessibility || permissionType == .kanataAccessibility
@@ -237,17 +213,10 @@
     }
 
     private func getKarabinerComponentsStatus() -> InstallationStatus {
-<<<<<<< HEAD
-        if isInitializing {
-            return .inProgress
-        }
-=======
-        // If system is still initializing, don't show completed status
-        if systemState == .initializing {
-            return .notStarted
-        }
-
->>>>>>> cdc322a0
+        // If system is still initializing, don't show completed status
+        if systemState == .initializing {
+            return .notStarted
+        }
         // Check for Karabiner-related issues
         let hasKarabinerIssues = issues.contains { issue in
             // Installation issues related to Karabiner
@@ -274,17 +243,10 @@
     }
 
     private func getKanataComponentsStatus() -> InstallationStatus {
-<<<<<<< HEAD
-        if isInitializing {
-            return .inProgress
-        }
-=======
-        // If system is still initializing, don't show completed status
-        if systemState == .initializing {
-            return .notStarted
-        }
-
->>>>>>> cdc322a0
+        // If system is still initializing, don't show completed status
+        if systemState == .initializing {
+            return .notStarted
+        }
         // Check for Kanata-related issues
         let hasKanataIssues = issues.contains { issue in
             if issue.category == .installation {
@@ -305,17 +267,10 @@
     }
 
     private func getTCPServerStatus() -> InstallationStatus {
-<<<<<<< HEAD
-        if isInitializing {
-            return .inProgress
-        }
-=======
-        // If system is still initializing, don't show completed status
-        if systemState == .initializing {
-            return .notStarted
-        }
-
->>>>>>> cdc322a0
+        // If system is still initializing, don't show completed status
+        if systemState == .initializing {
+            return .notStarted
+        }
         // Check for TCP server issues
         let hasTCPServerIssues = issues.contains { issue in
             if case .component(.kanataTCPServer) = issue.identifier {
@@ -335,8 +290,9 @@
     }
 
     private func getServiceStatus() -> InstallationStatus {
-        if isInitializing {
-            return .inProgress
+        // If system is still initializing, don't show completed status
+        if systemState == .initializing {
+            return .notStarted
         }
         // Use the authoritative signal - if Kanata process is running, show as completed
         // This ensures consistency with the detail page regardless of health status
@@ -410,8 +366,7 @@
             ],
             stateInterpreter: WizardStateInterpreter(),
             onNavigateToPage: { _ in },
-            kanataIsRunning: true, // Show running in preview
-            isInitializing: false // Show final state in preview
+            kanataIsRunning: true // Show running in preview
         )
         .padding()
     }
