import Foundation
import UserNotifications
import AppKit

/// Manages local user notifications for KeyPath
@MainActor
final class UserNotificationService: NSObject, @preconcurrency UNUserNotificationCenterDelegate {
    static let shared = UserNotificationService()

    private lazy var center = UNUserNotificationCenter.current()
    private let preferences: PreferencesService
    private let authorizationRequestedKey = "KeyPath.NotificationAuthorizationRequested"
    private let lastSentKey = "KeyPath.Notifications.LastSent"

    // Simple in-memory cache to avoid repeated UserDefaults lookups in-session
    private var lastSentCache: [String: Date] = [:]

    // Category identifiers
    enum Category: String {
        case serviceFailure = "KP_SERVICE_FAILURE"
        case recovery = "KP_RECOVERY"
        case permission = "KP_PERMISSION"
        case info = "KP_INFO"
    }

    // Action identifiers
    enum Action: String {
        case openWizard = "KP_ACTION_OPEN_WIZARD"
        case retryStart = "KP_ACTION_RETRY_START"
        case openInputMonitoring = "KP_ACTION_OPEN_INPUT_MONITORING"
        case openAccessibility = "KP_ACTION_OPEN_ACCESSIBILITY"
        case openApp = "KP_ACTION_OPEN_APP"
    }

    private init(preferences: PreferencesService = .shared) {
        self.preferences = preferences
        super.init()
        center.delegate = self
        registerCategories()
        loadLastSentCache()
    }

    /// Request authorization if it hasn't been requested before
    func requestAuthorizationIfNeeded() {
        let requested = UserDefaults.standard.bool(forKey: authorizationRequestedKey)
        guard !requested else { return }

        center.requestAuthorization(options: [.alert, .sound]) { granted, _ in
            UserDefaults.standard.set(true, forKey: self.authorizationRequestedKey)
            Task { @MainActor in
                self.preferences.notificationsEnabled = granted
            }
        }
    }

    // MARK: - Category Registration

    private func registerCategories() {
        let openWizard = UNNotificationAction(identifier: Action.openWizard.rawValue, title: "Open Wizard", options: [.foreground])
        let retryStart = UNNotificationAction(identifier: Action.retryStart.rawValue, title: "Start Service", options: [])
        let openIM = UNNotificationAction(identifier: Action.openInputMonitoring.rawValue, title: "Open Input Monitoring", options: [.foreground])
        let openAX = UNNotificationAction(identifier: Action.openAccessibility.rawValue, title: "Open Accessibility", options: [.foreground])
        let openApp = UNNotificationAction(identifier: Action.openApp.rawValue, title: "Open KeyPath", options: [.foreground])

        let serviceFailure = UNNotificationCategory(
            identifier: Category.serviceFailure.rawValue,
            actions: [retryStart, openWizard], intentIdentifiers: [], options: []
        )
        let recovery = UNNotificationCategory(
            identifier: Category.recovery.rawValue,
            actions: [openApp], intentIdentifiers: [], options: []
        )
        let permission = UNNotificationCategory(
            identifier: Category.permission.rawValue,
            actions: [openIM, openAX, openWizard], intentIdentifiers: [], options: []
        )
        let info = UNNotificationCategory(
            identifier: Category.info.rawValue,
            actions: [openApp], intentIdentifiers: [], options: []
        )

        center.setNotificationCategories([serviceFailure, recovery, permission, info])
    }

    // MARK: - Dedupe / Rate limiting

    private func loadLastSentCache() {
        if let dict = UserDefaults.standard.dictionary(forKey: lastSentKey) as? [String: TimeInterval] {
            var cache: [String: Date] = [:]
            for (k, ts) in dict { cache[k] = Date(timeIntervalSince1970: ts) }
            lastSentCache = cache
        }
    }

    private func saveLastSentCache() {
        var dict: [String: TimeInterval] = [:]
        for (k, d) in lastSentCache { dict[k] = d.timeIntervalSince1970 }
        UserDefaults.standard.set(dict, forKey: lastSentKey)
    }

    private func shouldSend(key: String, ttl: TimeInterval) -> Bool {
        if let last = lastSentCache[key], Date().timeIntervalSince(last) < ttl {
            return false
        }
        lastSentCache[key] = Date()
        saveLastSentCache()
        return true
    }

    private func isFrontmost() -> Bool {
        // If app is active and has key window, prefer in-app UI
        if let app = NSApplication.shared as NSApplication? {
            return app.isActive
        }
        return false
    }

    /// Send a notification if enabled, not frontmost (unless override), and not rate-limited.
    private func sendNotification(title: String, body: String, category: Category, key: String, ttl: TimeInterval, allowWhenFrontmost: Bool = false) {
        guard preferences.notificationsEnabled else { return }
        if category == .info && !preferences.successNotificationsEnabled { return }
        if !allowWhenFrontmost && isFrontmost() { return }
        guard shouldSend(key: key, ttl: ttl) else { return }

        let content = UNMutableNotificationContent()
        content.title = title
        content.body = body
        content.categoryIdentifier = category.rawValue

        let request = UNNotificationRequest(identifier: UUID().uuidString, content: content, trigger: nil)
        center.add(request)
    }

    /// Notify user of a launch failure
    func notifyLaunchFailure(_ status: LaunchFailureStatus) {
        let body = status.shortMessage
        sendNotification(
            title: "Kanata Launch Failed",
            body: body,
            category: .serviceFailure,
            key: "service.failure.\(body)",
            ttl: 120
        )
    }

    /// Notify user of a status change
    func notifyStatusChange(_ state: SimpleKanataState) {
        // Only surface meaningful transitions when not frontmost
        switch state {
        case .running:
            sendNotification(
                title: "Kanata Running",
                body: "Keyboard remapping is active",
                category: .recovery,
                key: "service.running",
                ttl: 300
            )
        case .needsHelp:
            sendNotification(
                title: "KeyPath Needs Attention",
                body: "Open the setup wizard to resolve issues",
                category: .serviceFailure,
                key: "service.needsHelp",
                ttl: 300
            )
        default:
            break
        }
    }

    // MARK: - Additional Notification Helpers

    func notifyPermissionRequired(_ missing: [PermissionRequirement]) {
        guard !missing.isEmpty else { return }
        let names = missing.map { req -> String in
            switch req {
            case .kanataInputMonitoring, .keyPathInputMonitoring: return "Input Monitoring"
            case .kanataAccessibility, .keyPathAccessibility: return "Accessibility"
            case .driverExtensionEnabled: return "Driver Extension"
            case .backgroundServicesEnabled: return "Background Services"
            }
        }
        let summary = Array(Set(names)).joined(separator: ", ")
        sendNotification(
            title: "Permission Required",
            body: "Grant: \(summary)",
            category: .permission,
            key: "perm.\(summary)",
            ttl: 1800
        )
    }

    func notifyRecoverySucceeded(_ message: String = "All set") {
        sendNotification(
            title: "KeyPath Ready",
            body: message,
            category: .recovery,
            key: "recovery.success",
            ttl: 600
        )
    }

    func notifyConfigEvent(_ title: String, body: String, key: String) {
        sendNotification(
            title: title,
            body: body,
            category: .info,
            key: key,
            ttl: 1800,
            allowWhenFrontmost: false
        )
    }

<<<<<<< HEAD
    /// Notify user of a non-launch failure event (e.g., config repair failed)
=======
    /// Notify user of a non-launch failure event (e.g., repair failed)
>>>>>>> fe451a28
    func notifyFailureEvent(_ title: String, body: String, key: String) {
        sendNotification(
            title: title,
            body: body,
            category: .serviceFailure,
            key: key,
            ttl: 600,
            allowWhenFrontmost: false
        )
    }

    // MARK: - UNUserNotificationCenterDelegate

    nonisolated func userNotificationCenter(_ center: UNUserNotificationCenter, didReceive response: UNNotificationResponse, withCompletionHandler completionHandler: @escaping () -> Void) {
        let action = response.actionIdentifier
        switch action {
        case Action.openWizard.rawValue:
            NotificationCenter.default.post(name: .openInstallationWizard, object: nil)
        case Action.retryStart.rawValue:
            NotificationCenter.default.post(name: .retryStartService, object: nil)
        case Action.openInputMonitoring.rawValue:
            NotificationCenter.default.post(name: .openInputMonitoringSettings, object: nil)
        case Action.openAccessibility.rawValue:
            NotificationCenter.default.post(name: .openAccessibilitySettings, object: nil)
        case Action.openApp.rawValue:
            DispatchQueue.main.async {
                NSApplication.shared.activate(ignoringOtherApps: true)
            }
        default:
            break
        }
        completionHandler()
    }
}<|MERGE_RESOLUTION|>--- conflicted
+++ resolved
@@ -211,11 +211,7 @@
         )
     }
 
-<<<<<<< HEAD
-    /// Notify user of a non-launch failure event (e.g., config repair failed)
-=======
     /// Notify user of a non-launch failure event (e.g., repair failed)
->>>>>>> fe451a28
     func notifyFailureEvent(_ title: String, body: String, key: String) {
         sendNotification(
             title: title,
